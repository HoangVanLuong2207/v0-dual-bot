import { type NextRequest, NextResponse } from "next/server"
import { GoogleGenerativeAI } from "@google/generative-ai"

const OPENAI_API_KEY = process.env.OPENAI_API_KEY
const GOOGLE_API_KEY = process.env.GOOGLE_API_KEY
const TAVILY_API_KEY = process.env.TAVILY_API_KEY

const OPENAI_BASE_URL = "https://api.openai.com/v1"
const GOOGLE_BASE_URL = "https://generativelanguage.googleapis.com/v1beta"

// Model mapping to determine which API to use
const MODEL_MAPPING = {
  // OpenAI models
  "gpt-4o": { provider: "openai", model: "gpt-4o" },
  "gpt-4o-mini": { provider: "openai", model: "gpt-4o-mini" },
  "gpt-4-turbo": { provider: "openai", model: "gpt-4-turbo" },
  "gpt-3.5-turbo": { provider: "openai", model: "gpt-3.5-turbo" },

  // Google models - updated with newer versions
  "gemini-2.5-pro": { provider: "google", model: "gemini-2.5-pro" },
  "gemini-2.5-flash": { provider: "google", model: "gemini-2.5-flash" },
  "gemini-2.5-flash-lite": { provider: "google", model: "gemini-2.5-flash-lite" },
  "gemini-2.0-flash": { provider: "google", model: "gemini-2.0-flash" },
  "gemini-2.0-flash-lite": { provider: "google", model: "gemini-2.0-flash-lite" },
  "gemini-2.0-pro": { provider: "google", model: "gemini-2.0-pro" },
  "gemini-1.5-flash": { provider: "google", model: "gemini-1.5-flash" },
  "gemini-1.5-flash-lite": { provider: "google", model: "gemini-1.5-flash-lite" },
  "gemini-1.5-pro": { provider: "google", model: "gemini-1.5-pro" },
  "gemini-1.0-pro": { provider: "google", model: "gemini-1.0-pro" },
  "gemini-1.0-ultra": { provider: "google", model: "gemini-1.0-ultra" },
  "gemini-1.0-nano": { provider: "google", model: "gemini-1.0-nano" },
  "gemini-embedding": { provider: "google", model: "gemini-embedding" },
  "gemini-2.5-flash-preview-tts": { provider: "google", model: "gemini-2.5-flash-preview-tts" },
  "gemini-2.5-flash-preview-image-generation": {
    provider: "google",
    model: "gemini-2.5-flash-preview-image-generation",
  },
  "gemini-2.5-flash-live-preview-04-09": { provider: "google", model: "gemini-2.5-flash-live-preview-04-09" },
}

const genAI = GOOGLE_API_KEY ? new GoogleGenerativeAI(GOOGLE_API_KEY) : null

// Tavily search function
async function searchWithTavily(query: string) {
  if (!TAVILY_API_KEY) {
    console.warn("Tavily API key not configured, skipping search")
    return null
  }

  try {
    console.log("[Tavily] Searching for:", query.substring(0, 100) + "...")

    const response = await fetch("https://api.tavily.com/search", {
      method: "POST",
      headers: {
        "Content-Type": "application/json",
      },
      body: JSON.stringify({
        api_key: TAVILY_API_KEY,
        query: query,
        search_depth: "advanced",
        include_answer: true,
        include_raw_content: false,
        max_results: 5,
        include_domains: [],
        exclude_domains: [],
      }),
    })

    if (!response.ok) {
      console.error("Tavily API error:", response.status, response.statusText)
      return null
    }

    const data = await response.json()
    console.log("[Tavily] Search completed:", {
      resultsCount: data.results?.length || 0,
      hasAnswer: !!data.answer,
    })

    return data
  } catch (error) {
    console.error("Tavily search error:", error)
    return null
  }
}

export async function POST(request: NextRequest) {
  try {
    const { messages, model, stream = false, files = [], workflow = "single" } = await request.json()

    const modelConfig = MODEL_MAPPING[model as keyof typeof MODEL_MAPPING]
    if (!modelConfig) {
      return NextResponse.json({ error: `Unsupported model: ${model}` }, { status: 400 })
    }

    const { provider, model: actualModel } = modelConfig

    // Workflow: tavily-to-gemini (search with Tavily, then ask Gemini)
    if (workflow === "tavily-to-gemini") {
      return await handleTavilyToGemini(messages, actualModel, stream, files)
    }

    // Default: direct Gemini processing
    return await handleGoogle(messages, actualModel, stream, files)
  } catch (error) {
    console.error("Direct Chat API error:", error)
    return NextResponse.json({ error: "Internal server error" }, { status: 500 })
  }
}

// Tavily-to-Gemini workflow handler
async function handleTavilyToGemini(messages: any[], model: string, stream: boolean, files: any[]) {
  if (!GOOGLE_API_KEY || !genAI) {
    return NextResponse.json({ error: "Google API key not configured" }, { status: 500 })
  }

  try {
    // Step 1: Extract user question
    const lastMessage = messages[messages.length - 1]
    const userQuestion =
      typeof lastMessage.content === "string"
        ? lastMessage.content
        : lastMessage.content?.find((c: any) => c.type === "text")?.text || ""

    if (!userQuestion.trim()) {
      return NextResponse.json({ error: "No question provided" }, { status: 400 })
    }

    let conversationContext = ""
    if (messages.length > 1) {
      const previousMessages = messages.slice(0, -1)
      conversationContext = previousMessages
        .map((msg: any, index: number) => {
          const role = msg.role === "user" ? "Người dùng" : "Trợ lý"
          const content = typeof msg.content === "string" ? msg.content : JSON.stringify(msg.content)
          return `${role}: ${content}`
        })
        .join("\n")
    }

    // Step 2: Search with Tavily
    console.log("[Tavily-to-Gemini] Step 1: Searching with Tavily")
    const searchResults = await searchWithTavily(userQuestion)

    // Step 3: Build enhanced prompt with search results and conversation context
    let enhancedPrompt = userQuestion

    if (searchResults?.answer || searchResults?.results?.length > 0) {
      const searchContent = searchResults.answer || 
        searchResults.results
          .map((r: any, i: number) => `[Nguồn ${i + 1}]: ${r.content}`)
          .join('\n\n')

<<<<<<< HEAD
      enhancedPrompt = `Bạn là một AI assistant chuyên nghiệp. Dựa trên thông tin tìm kiếm từ Tavily dưới đây, hãy trả lời câu hỏi một cách chi tiết và chính xác:

THÔNG TIN TÌM KIẾM TỪ TAVILY:
${searchContent}
=======
      enhancedPrompt = `Bạn là một AI assistant thông minh và hữu ích. Dựa trên thông tin tìm kiếm mới nhất và ngữ cảnh cuộc trò chuyện, hãy trả lời câu hỏi một cách chi tiết, chính xác và có cấu trúc:

${conversationContext ? `NGỮ CẢNH CUỘC TRÒ CHUYỆN:\n${conversationContext}\n\n` : ""}THÔNG TIN TÌM KIẾM:
${searchContext}
>>>>>>> b4786451

CÂU HỎI HIỆN TẠI: ${userQuestion}

<<<<<<< HEAD
YÊU CẦU:
1. Phân tích và tóm tắt thông tin từ kết quả tìm kiếm
2. Bổ sung kiến thức chuyên sâu nếu cần thiết
3. Trình bày theo cấu trúc rõ ràng, dễ hiểu
4. Đưa ra kết luận hoặc khuyến nghị nếu phù hợp
5. Trả lời bằng tiếng Việt với ngôn ngữ chuyên nghiệp
6. KHÔNG sử dụng markdown, chỉ dùng văn bản thuần
7. Nếu có thể, hãy trích dẫn nguồn thông tin cụ thể`
=======
YÊU CẦU TRẢ LỜI:
- Phân tích và tổng hợp thông tin từ các nguồn đáng tin cậy
- Kết hợp với ngữ cảnh cuộc trò chuyện trước đó nếu có liên quan
- Trình bày theo cấu trúc rõ ràng với các điểm chính
- Sử dụng danh sách đánh số khi cần thiết
- Trích dẫn nguồn cụ thể khi có thể
- Đưa ra nhận xét hoặc phân tích sâu hơn nếu phù hợp
- Trả lời bằng tiếng Việt với ngôn ngữ chuyên nghiệp
- Không sử dụng ký hiệu đặc biệt hoặc markdown formatting`
>>>>>>> b4786451
    }

    const processedMessages = messages.map((msg, index) => {
      if (index === messages.length - 1) {
        // Replace last message with enhanced prompt
        return {
          ...msg,
          content: enhancedPrompt,
        }
      }
      return msg
    })

    // Step 4: Call Gemini
    console.log("[Tavily-to-Gemini] Step 2: Calling Gemini")
<<<<<<< HEAD
    const geminiModel = genAI.getGenerativeModel({ 
      model,
      systemInstruction: "Bạn là một AI assistant chuyên nghiệp. Hãy phân tích thông tin từ kết quả tìm kiếm và cung cấp câu trả lời chi tiết, chính xác. Sử dụng văn bản thuần, không markdown, không emoji. Định dạng rõ ràng với các gạch đầu dòng và đánh số khi cần thiết."
    })
=======
    const geminiModel = genAI.getGenerativeModel({ model })
>>>>>>> b4786451

    const result = await geminiModel.generateContent({
      contents: processedMessages.map((msg) => ({
        role: msg.role === "assistant" ? "model" : "user",
        parts: [{ text: typeof msg.content === "string" ? msg.content : JSON.stringify(msg.content) }],
      })),
      generationConfig: {
        temperature: 0.7,
        maxOutputTokens: 2000,
      },
    })

    const response = await result.response
<<<<<<< HEAD
    let text = response.text()

    // Post-process: Clean up markdown and special characters
    text = text
      .replace(/\*\*(.*?)\*\*/g, '$1') // Remove **bold**
      .replace(/\*(.*?)\*/g, '$1') // Remove *italic*
      .replace(/#{1,6}\s*/g, '') // Remove headers ###
      .replace(/```[\s\S]*?```/g, '') // Remove code blocks
      .replace(/`([^`]+)`/g, '$1') // Remove inline code
      .replace(/\[([^\]]+)\]\([^)]+\)/g, '$1') // Remove markdown links, keep text
      .replace(/!\[([^\]]*)\]\([^)]+\)/g, '') // Remove images
      .replace(/^\s*[-*+]\s+/gm, '• ') // Convert markdown lists to bullet points
      .replace(/^\s*\d+\.\s+/gm, '') // Remove numbered list markers
      .replace(/\n{3,}/g, '\n\n') // Reduce multiple newlines to double
      .replace(/\s+\n/g, '\n') // Remove whitespace at the end of lines
      .trim()

    console.log("[Tavily-to-Gemini] Completed:", {
      questionLength: userQuestion.length,
      answerLength: text.length,
      searchResults: searchResults?.results?.length || 0,
      preview: text.substring(0, 200) + "...",
=======
    const text = response.text()

    console.log("[Tavily-to-Gemini] Completed:", {
      textLength: text.length,
      searchResultsCount: searchResults?.results?.length || 0,
>>>>>>> b4786451
    })

    return NextResponse.json({
      candidates: [
        {
          content: {
            parts: [{ text }],
            role: "model",
          },
          finishReason: "STOP",
        },
      ],
      choices: [
        {
          message: {
            role: "assistant",
            content: text,
          },
        },
      ],
      searchResults,
      workflow: "tavily-to-gemini",
      step1: {
        type: "tavily_search",
        query: userQuestion,
        resultsCount: searchResults?.results?.length || 0,
        prompt: `Tìm kiếm thông tin về: "${userQuestion}"`,
      },
      step2: {
        type: "gemini_response",
        promptLength: enhancedPrompt.length,
        content: text.substring(0, 200) + "...",
      },
    })
  } catch (error: any) {
    console.error("Tavily-to-Gemini error:", error)
    return NextResponse.json(
      {
        error: error?.message || "Failed to process Tavily-to-Gemini workflow",
        errorType: "workflow_error",
      },
      { status: 500 },
    )
  }
}

async function handleOpenAI(messages: any[], model: string, stream: boolean, files: any[]) {
  if (!OPENAI_API_KEY) {
    return NextResponse.json({ error: "OpenAI API key not configured" }, { status: 500 })
  }

  // Process files for OpenAI (supports images, not PDFs directly)
  const processedMessages = await processMessagesForOpenAI(messages, files)

  const requestBody = {
    model,
    messages: processedMessages,
    stream,
    temperature: 0.7,
    max_tokens: 2000,
  }

  console.log("Sending request to OpenAI:", {
    model,
    messagesCount: processedMessages.length,
    filesCount: files.length,
  })

  try {
    const response = await fetch(`${OPENAI_BASE_URL}/chat/completions`, {
      method: "POST",
      headers: {
        Authorization: `Bearer ${OPENAI_API_KEY}`,
        "Content-Type": "application/json",
      },
      body: JSON.stringify(requestBody),
    })

    if (!response.ok) {
      const errorData = await response.json().catch(() => ({}))
      console.error("OpenAI API error:", errorData)

      if (errorData.error?.code === "insufficient_quota") {
        return NextResponse.json(
          {
            error: "OpenAI quota exceeded. Please check your billing or try using Gemini instead.",
            errorType: "quota_exceeded",
            fallbackSuggestion: "gemini",
          },
          { status: 402 },
        )
      }

      if (errorData.error?.code === "invalid_api_key") {
        return NextResponse.json(
          {
            error: "Invalid OpenAI API key. Please check your configuration.",
            errorType: "invalid_key",
          },
          { status: 401 },
        )
      }

      return NextResponse.json(
        {
          error: errorData.error?.message || "Failed to get response from OpenAI",
          errorType: "api_error",
        },
        { status: response.status },
      )
    }

    if (stream) {
      return new Response(response.body, {
        headers: {
          "Content-Type": "text/event-stream",
          "Cache-Control": "no-cache",
          Connection: "keep-alive",
        },
      })
    } else {
      const data = await response.json()
      return NextResponse.json(data)
    }
  } catch (error) {
    console.error("OpenAI request failed:", error)
    return NextResponse.json(
      {
        error: "Network error when calling OpenAI API",
        errorType: "network_error",
      },
      { status: 500 },
    )
  }
}

async function handleGoogle(messages: any[], model: string, stream: boolean, files: any[]) {
  if (!GOOGLE_API_KEY || !genAI) {
    return NextResponse.json({ error: "Google API key not configured" }, { status: 500 })
  }

  try {
    console.log("messages 👉", messages, files)
    const uploadedFiles = await uploadFilesToGeminiSDK(files)

    const { processedContents, prompts } = await processMessagesForGoogleSDK(messages, files, uploadedFiles)

    console.log("Sending request to Google Gemini SDK:", {
      model,
      contentsCount: processedContents.length,
      filesCount: files.length,
      uploadedFilesCount: uploadedFiles.length,
      conversationLength: messages.length,
    })

    // 1. Khai báo công cụ bạn muốn sử dụng
    const tools = [
      {
        googleSearchRetrieval: {}, // Cú pháp cho Google Search trong Node.js/JS
      },
    ]

    const geminiModel = genAI.getGenerativeModel({ model })

    const result = await geminiModel.generateContent({
      contents: processedContents,
      generationConfig: {
        temperature: 0.7,
        maxOutputTokens: 1000,
      },
    })

    const response = await result.response
    const text = response.text()

    console.log("Google Gemini SDK response received:", {
      textLength: text.length,
      textPreview: text.substring(0, 200) + "...",
    })

    return NextResponse.json({
      candidates: [
        {
          content: {
            parts: [{ text }],
            role: "model",
          },
          finishReason: "STOP",
        },
      ],
      usageMetadata: response.usageMetadata,
      // Keep compatibility with frontend
      choices: [
        {
          message: {
            role: "assistant",
            content: text,
          },
        },
      ],
      prompts,
    })
  } catch (error: any) {
    console.error("Google GenAI SDK error:", error)

    if (error?.message?.includes("API key")) {
      return NextResponse.json(
        {
          error: "Invalid Google API key. Please check your configuration.",
          errorType: "invalid_key",
        },
        { status: 401 },
      )
    }

    if (error?.message?.includes("quota") || error?.message?.includes("limit")) {
      return NextResponse.json(
        {
          error: "Google API quota exceeded. Please try again later.",
          errorType: "quota_exceeded",
        },
        { status: 429 },
      )
    }

    return NextResponse.json(
      {
        error: error?.message || "Failed to get response from Google Gemini",
        errorType: "api_error",
      },
      { status: 500 },
    )
  }
}

async function uploadFilesToGeminiSDK(files: any[]) {
  if (!genAI) return []

  const uploadedFiles = []

  for (const file of files) {
    // Upload Office files and PDFs via Files API
    const needsUpload = [
      "application/vnd.openxmlformats-officedocument.wordprocessingml.document", // .docx
      "application/msword", // .doc
      "application/vnd.openxmlformats-officedocument.spreadsheetml.sheet", // .xlsx
      "application/vnd.ms-excel", // .xls
      "application/vnd.openxmlformats-officedocument.presentationml.presentation", // .pptx
      "application/pdf", // PDF files
    ].includes(file.type)

    if (needsUpload) {
      try {
        console.log(`Uploading ${file.name} to Gemini Files API using SDK...`)

        const buffer = Buffer.from(file.data, "base64")

        // @ts-ignore - files API may not be typed in all SDK versions
        const uploadResult = await (genAI as any).files.upload({
          file: buffer,
          mimeType: file.type,
          displayName: file.name,
        })

        console.log(`Successfully uploaded ${file.name}:`, {
          uri: uploadResult.file.uri,
          name: uploadResult.file.name,
          mimeType: uploadResult.file.mimeType,
        })

        uploadedFiles.push({
          originalFile: file,
          fileUri: uploadResult.file.uri,
          name: uploadResult.file.name,
          mimeType: uploadResult.file.mimeType,
        })
      } catch (error) {
        console.error(`Error uploading ${file.name}:`, error)
      }
    }
  }

  return uploadedFiles
}

// --- Reusable: chuẩn hoá + thêm/sửa message + upload & attach files ---
async function prepareMessagesForGemini(
  messages: any[],
  files: any[],
  {
    systemPrompt,
    replaceLastUser,
    attachFiles = true,
    inlineFallback = true,
  }: {
    systemPrompt?: string // sẽ trả ra qua field systemInstruction (KHÔNG thêm vào contents)
    replaceLastUser?: string
    attachFiles?: boolean
    inlineFallback?: boolean
  } = {},
) {
  const normalizeMessage = (msg: any) => {
    // Loại bỏ mọi message role=system trong contents để tránh 400
    if (msg?.role === "system") return null

    if (msg?.parts && Array.isArray(msg.parts)) return msg

    if (typeof msg?.content === "string") {
      return { role: msg.role, parts: [{ text: msg.content }] }
    }

    if (Array.isArray(msg?.content)) {
      const parts = msg.content
        .map((c: any) => {
          if (c?.type === "text" && typeof c.text === "string") return { text: c.text }
          if (c?.inlineData?.data && c?.inlineData?.mimeType)
            return {
              inlineData: {
                data: c.inlineData.data,
                mimeType: c.inlineData.mimeType,
              },
            }
          if (c?.fileData?.fileUri && c?.fileData?.mimeType)
            return {
              fileData: {
                fileUri: c.fileData.fileUri,
                mimeType: c.fileData.mimeType,
              },
            }
          return null
        })
        .filter(Boolean)
      return { role: msg.role, parts }
    }

    return { role: msg.role, parts: [] }
  }

  // 1) Normalize & loại system khỏi contents
  const arr = (messages || []).map(normalizeMessage).filter(Boolean)

  // 2) Optional: replace last user
  if (replaceLastUser) {
    for (let i = arr.length - 1; i >= 0; i--) {
      if (arr[i].role === "user") {
        arr[i] = { ...arr[i], parts: [{ text: replaceLastUser }] }
        break
      }
    }
  }

  // 3) Upload & attach files vào last user
  let uploadedFiles: any[] = []
  let fileParts: any[] = []
  if (attachFiles && files?.length) {
    try {
      uploadedFiles = await uploadFilesToGeminiSDK(files)
      if (uploadedFiles?.length) {
        fileParts = uploadedFiles
          .map((f: any) => {
            const uri = f?.fileUri || f?.uri || f?.name // "files/xxx" cũng OK
            const mime = f?.mimeType
            if (!uri || !mime) return null
            return { fileData: { fileUri: uri, mimeType: mime } }
          })
          .filter(Boolean)
      }
    } catch (e) {
      console.error("prepareMessagesForGemini: upload error, fallback inline if enabled", e)
    }

    if (!fileParts.length && inlineFallback) {
      const inlineParts = []
      for (const orig of files) {
        try {
          const mimeType = orig.type || orig.mimeType || "application/octet-stream"
          if (orig?.arrayBuffer) {
            const ab = await orig.arrayBuffer()
            inlineParts.push({
              inlineData: {
                mimeType,
                data: Buffer.from(ab as any).toString("base64"),
              },
            })
          } else if (orig?.buffer) {
            inlineParts.push({
              inlineData: {
                mimeType,
                data: Buffer.from(orig.buffer).toString("base64"),
              },
            })
          } else if (orig?.path) {
            const { readFileSync } = await import("node:fs")
            inlineParts.push({
              inlineData: {
                mimeType,
                data: readFileSync(orig.path).toString("base64"),
              },
            })
          }
        } catch (e) {
          console.error("prepareMessagesForGemini: inline fallback failed", e)
        }
      }
      fileParts = inlineParts
    }

    if (fileParts.length) {
      for (let i = arr.length - 1; i >= 0; i--) {
        if (arr[i].role === "user") {
          arr[i] = {
            ...arr[i],
            parts: [...(arr[i].parts || []), ...fileParts],
          }
          break
        }
      }
    }
  }

  // 4) Trả contents + systemInstruction (KHÔNG thêm system vào contents)
  const contents = arr.map((m) => ({ role: m.role, parts: m.parts }))

  return {
    contents,
    systemInstruction: systemPrompt || undefined, // dùng ở bước getGenerativeModel hoặc generateContent
    uploadedFiles,
    attachedPartsCount: fileParts.length,
  }
}

async function processMessagesForOpenAI(messages: any[], files: any[]) {
  const processedMessages = [...messages]

  // Add files to the last user message for OpenAI
  if (files.length > 0 && processedMessages.length > 0) {
    const lastMessage = processedMessages[processedMessages.length - 1]
    if (lastMessage.role === "user") {
      // Convert content to array format if it's a string
      if (typeof lastMessage.content === "string") {
        lastMessage.content = [
          {
            type: "text",
            text: lastMessage.content,
          },
        ]
      }

      // Add supported files (images only for OpenAI)
      files.forEach((file: any) => {
        if (file.type.startsWith("image/")) {
          lastMessage.content.push({
            type: "image_url",
            image_url: {
              url: `data:${file.type};base64,${file.data}`,
            },
          })
        } else if (file.type === "application/pdf") {
          // For PDFs, add a text note since OpenAI doesn't support direct PDF processing
          lastMessage.content.push({
            type: "text",
            text: `[PDF File: ${file.name} - Note: OpenAI cannot directly process PDF files. Please extract text content manually.]`,
          })
        }
      })
    }
  }

  return processedMessages
}

const CONTENT_SYSTEM: string = `
Bạn là Chatbot ORS. Nhiệm vụ: nhận câu hỏi của user, sinh ra prompt đơn giản cho Gemini.
LUỒNG XỬ LÝ:
User hỏi → Bạn tạo prompt → Prompt gửi cho Gemini → Gemini trả lời
QUY TẮC SINH PROMPT:

1. Nếu user chỉ chào hỏi (hi, hello, xin chào) → Trả lời: "Xin chào! Tôi có thể giúp gì cho bạn?"

2. Nếu user hỏi thông tin → Sinh prompt theo mẫu này:
"Trả lời câu hỏi: [câu hỏi user]

Yêu cầu:
- Không dùng ký hiệu đặc biệt, không markdown
- Có số liệu báo cáo nếu có
- Hiển thị ý chính đúng trọng tâm, ví dụ: đánh số 1. 2. 3.
- Mỗi ý: 1 câu tóm tắt + 1-2 câu giải thích
- Nếu có chỉ dẫn nguồn, số liệu thì Cuối mỗi ý ghi nguồn: <br /><strong>Nguồn:</strong> <a href='[link]' target='_blank'>[tên]</a>
Không có nguồn thì không ghi.
- Viết bằng tiếng Việt"

CHÚ Ý:
- [chủ đề] = thay bằng lĩnh vực phù hợp (tài chính, giáo dục, y tế, ngân hàng...)
- [câu hỏi user] = copy y nguyên câu hỏi của user
- Chỉ xuất prompt, không giải thích gì thêm
`

/**
 * @param contentText
 * @returns
 */
async function convertToPromptChatGPT(contentText: string): Promise<string> {
  const systemWithQuestion = CONTENT_SYSTEM.replace("{user_question}", contentText.trim())
  const promptGenerationMessages = [
    {
      role: "system",
      content: systemWithQuestion,
    },
    { role: "user", content: contentText },
  ]

  const chatgptResponse = await fetch(`${OPENAI_BASE_URL}/chat/completions`, {
    method: "POST",
    headers: {
      Authorization: `Bearer ${OPENAI_API_KEY}`,
      "Content-Type": "application/json",
    },
    body: JSON.stringify({
      model: "gpt-4o-mini",
      messages: promptGenerationMessages,
      temperature: 0, // ít “sáng tác”
      top_p: 0, // chặt chẽ hơn
      max_tokens: 400,
    }),
  })

  if (!chatgptResponse.ok) {
    const err = await chatgptResponse.json().catch(() => ({}))
    console.error("❌ ChatGPT API error:", err)
    return contentText
  }

  const chatgptData = await chatgptResponse.json()
  const optimizedPrompt = String(chatgptData?.choices?.[0]?.message?.content || contentText)

  console.log("Prompt from ChatGPT ✨:", optimizedPrompt)
  return optimizedPrompt
}

async function processMessagesForGoogleSDK(messages: any[], files: any[], uploadedFiles: any[] = []) {
  const processedContents = []
  const prompts = []

  for (const message of messages) {
    const role = message.role === "assistant" ? "model" : "user"
    const parts = []

    // Add text content
    if (typeof message.content === "string") {
      console.log("Processing message content (string):", {
        role,
        contentLength: message.content.length,
      })
      const contentText = await convertToPromptChatGPT(message.content)
      parts.push({ text: contentText })
      prompts.push({
        input: { system: CONTENT_SYSTEM, user: message.content },
        output: contentText,
      })
    } else if (Array.isArray(message.content)) {
      console.log("Processing message content (array):", {
        role,
        contentItems: message.content.length,
        contentTypes: (message.content as any[]).map((c: any) => c.type),
      })

      message.content.forEach(async (content: any) => {
        // prompts.push({ input: null, output: null });
        if (content.type === "text") {
          // Convert to prompt
          // const contentText = await convertToPromptChatGPT(content.text);
          parts.push({ text: content.text })
        } else if (content.type === "image_url" && content.image_url?.url) {
          // Extract mime type and base64 data from data URL
          const dataUrl = content.image_url.url
          const matches = (dataUrl as string).match(/^data:([^;]+);base64,(.+)$/)

          if (matches) {
            const [, mimeType, base64Data] = matches
            console.log("Adding image part:", { mimeType })
            ;(parts as any).push({
              inlineData: {
                mimeType: mimeType,
                data: base64Data,
              },
            })
          }
        }
      })
    }

    if (parts.length > 0) {
      processedContents.push({
        role,
        parts,
      })
    }
  }

  if (uploadedFiles.length > 0 && processedContents.length > 0) {
    const lastContent = processedContents[processedContents.length - 1]
    if (lastContent.role === "user") {
      uploadedFiles.forEach((uploadedFile: any) => {
        console.log("Adding uploaded file part:", {
          name: uploadedFile.name,
          uri: uploadedFile.fileUri,
          mimeType: uploadedFile.mimeType,
        })
        ;(lastContent.parts as any).push({
          fileData: {
            mimeType: uploadedFile.mimeType,
            fileUri: uploadedFile.fileUri,
          },
        })
      })
    }
  }

  // Add inline images (not uploaded files)
  if (files.length > 0 && processedContents.length > 0) {
    const lastContent = processedContents[processedContents.length - 1]
    if (lastContent.role === "user") {
      files.forEach((file: any) => {
        // Only use inlineData for images (Office files are uploaded)
        if (file.type.startsWith("image/")) {
          console.log("Adding inline image:", { type: file.type })
          ;(lastContent.parts as any).push({
            inlineData: {
              mimeType: file.type,
              data: file.data,
            },
          })
        }
      })
    }
  }

  return { processedContents, prompts }
}<|MERGE_RESOLUTION|>--- conflicted
+++ resolved
@@ -1,121 +1,44 @@
-import { type NextRequest, NextResponse } from "next/server"
+import { NextResponse } from "next/server"
 import { GoogleGenerativeAI } from "@google/generative-ai"
 
-const OPENAI_API_KEY = process.env.OPENAI_API_KEY
-const GOOGLE_API_KEY = process.env.GOOGLE_API_KEY
-const TAVILY_API_KEY = process.env.TAVILY_API_KEY
+// ===== Config =====
+const GOOGLE_API_KEY = process.env.GOOGLE_API_KEY || ""
+const genAI = GOOGLE_API_KEY ? new GoogleGenerativeAI(GOOGLE_API_KEY) : null
+const TAVILY_API_KEY = process.env.TAVILY_API_KEY || ""
 
-const OPENAI_BASE_URL = "https://api.openai.com/v1"
-const GOOGLE_BASE_URL = "https://generativelanguage.googleapis.com/v1beta"
-
-// Model mapping to determine which API to use
-const MODEL_MAPPING = {
-  // OpenAI models
-  "gpt-4o": { provider: "openai", model: "gpt-4o" },
-  "gpt-4o-mini": { provider: "openai", model: "gpt-4o-mini" },
-  "gpt-4-turbo": { provider: "openai", model: "gpt-4-turbo" },
-  "gpt-3.5-turbo": { provider: "openai", model: "gpt-3.5-turbo" },
-
-  // Google models - updated with newer versions
-  "gemini-2.5-pro": { provider: "google", model: "gemini-2.5-pro" },
-  "gemini-2.5-flash": { provider: "google", model: "gemini-2.5-flash" },
-  "gemini-2.5-flash-lite": { provider: "google", model: "gemini-2.5-flash-lite" },
-  "gemini-2.0-flash": { provider: "google", model: "gemini-2.0-flash" },
-  "gemini-2.0-flash-lite": { provider: "google", model: "gemini-2.0-flash-lite" },
-  "gemini-2.0-pro": { provider: "google", model: "gemini-2.0-pro" },
-  "gemini-1.5-flash": { provider: "google", model: "gemini-1.5-flash" },
-  "gemini-1.5-flash-lite": { provider: "google", model: "gemini-1.5-flash-lite" },
-  "gemini-1.5-pro": { provider: "google", model: "gemini-1.5-pro" },
-  "gemini-1.0-pro": { provider: "google", model: "gemini-1.0-pro" },
-  "gemini-1.0-ultra": { provider: "google", model: "gemini-1.0-ultra" },
-  "gemini-1.0-nano": { provider: "google", model: "gemini-1.0-nano" },
-  "gemini-embedding": { provider: "google", model: "gemini-embedding" },
-  "gemini-2.5-flash-preview-tts": { provider: "google", model: "gemini-2.5-flash-preview-tts" },
-  "gemini-2.5-flash-preview-image-generation": {
-    provider: "google",
-    model: "gemini-2.5-flash-preview-image-generation",
-  },
-  "gemini-2.5-flash-live-preview-04-09": { provider: "google", model: "gemini-2.5-flash-live-preview-04-09" },
-}
-
-const genAI = GOOGLE_API_KEY ? new GoogleGenerativeAI(GOOGLE_API_KEY) : null
-
-// Tavily search function
+// ===== Helper: Tavily search =====
 async function searchWithTavily(query: string) {
-  if (!TAVILY_API_KEY) {
-    console.warn("Tavily API key not configured, skipping search")
-    return null
-  }
-
   try {
-    console.log("[Tavily] Searching for:", query.substring(0, 100) + "...")
-
     const response = await fetch("https://api.tavily.com/search", {
       method: "POST",
       headers: {
         "Content-Type": "application/json",
+        Authorization: `Bearer ${TAVILY_API_KEY}`,
       },
       body: JSON.stringify({
-        api_key: TAVILY_API_KEY,
-        query: query,
+        query,
         search_depth: "advanced",
-        include_answer: true,
-        include_raw_content: false,
         max_results: 5,
-        include_domains: [],
-        exclude_domains: [],
       }),
     })
 
-    if (!response.ok) {
-      console.error("Tavily API error:", response.status, response.statusText)
-      return null
-    }
-
-    const data = await response.json()
-    console.log("[Tavily] Search completed:", {
-      resultsCount: data.results?.length || 0,
-      hasAnswer: !!data.answer,
-    })
-
-    return data
+    if (!response.ok) throw new Error(`Tavily API error: ${response.statusText}`)
+    return await response.json()
   } catch (error) {
     console.error("Tavily search error:", error)
-    return null
+    return { results: [], answer: "" }
   }
 }
 
-export async function POST(request: NextRequest) {
-  try {
-    const { messages, model, stream = false, files = [], workflow = "single" } = await request.json()
-
-    const modelConfig = MODEL_MAPPING[model as keyof typeof MODEL_MAPPING]
-    if (!modelConfig) {
-      return NextResponse.json({ error: `Unsupported model: ${model}` }, { status: 400 })
-    }
-
-    const { provider, model: actualModel } = modelConfig
-
-    // Workflow: tavily-to-gemini (search with Tavily, then ask Gemini)
-    if (workflow === "tavily-to-gemini") {
-      return await handleTavilyToGemini(messages, actualModel, stream, files)
-    }
-
-    // Default: direct Gemini processing
-    return await handleGoogle(messages, actualModel, stream, files)
-  } catch (error) {
-    console.error("Direct Chat API error:", error)
-    return NextResponse.json({ error: "Internal server error" }, { status: 500 })
-  }
-}
-
-// Tavily-to-Gemini workflow handler
-async function handleTavilyToGemini(messages: any[], model: string, stream: boolean, files: any[]) {
+// ===== Main handler =====
+export async function POST(req: Request) {
   if (!GOOGLE_API_KEY || !genAI) {
     return NextResponse.json({ error: "Google API key not configured" }, { status: 500 })
   }
 
   try {
+    const { messages, model = "gemini-1.5-flash", stream = false, files = [] } = await req.json()
+
     // Step 1: Extract user question
     const lastMessage = messages[messages.length - 1]
     const userQuestion =
@@ -131,7 +54,7 @@
     if (messages.length > 1) {
       const previousMessages = messages.slice(0, -1)
       conversationContext = previousMessages
-        .map((msg: any, index: number) => {
+        .map((msg: any) => {
           const role = msg.role === "user" ? "Người dùng" : "Trợ lý"
           const content = typeof msg.content === "string" ? msg.content : JSON.stringify(msg.content)
           return `${role}: ${content}`
@@ -139,43 +62,25 @@
         .join("\n")
     }
 
-    // Step 2: Search with Tavily
+    // Step 2: Tavily search
     console.log("[Tavily-to-Gemini] Step 1: Searching with Tavily")
     const searchResults = await searchWithTavily(userQuestion)
 
-    // Step 3: Build enhanced prompt with search results and conversation context
+    // Step 3: Build enhanced prompt
     let enhancedPrompt = userQuestion
 
     if (searchResults?.answer || searchResults?.results?.length > 0) {
-      const searchContent = searchResults.answer || 
-        searchResults.results
-          .map((r: any, i: number) => `[Nguồn ${i + 1}]: ${r.content}`)
-          .join('\n\n')
+      const searchContent =
+        searchResults.answer ||
+        searchResults.results.map((r: any, i: number) => `[Nguồn ${i + 1}]: ${r.content}`).join("\n\n")
 
-<<<<<<< HEAD
-      enhancedPrompt = `Bạn là một AI assistant chuyên nghiệp. Dựa trên thông tin tìm kiếm từ Tavily dưới đây, hãy trả lời câu hỏi một cách chi tiết và chính xác:
-
-THÔNG TIN TÌM KIẾM TỪ TAVILY:
-${searchContent}
-=======
-      enhancedPrompt = `Bạn là một AI assistant thông minh và hữu ích. Dựa trên thông tin tìm kiếm mới nhất và ngữ cảnh cuộc trò chuyện, hãy trả lời câu hỏi một cách chi tiết, chính xác và có cấu trúc:
+      enhancedPrompt = `Bạn là một AI assistant thông minh và hữu ích. Dựa trên thông tin tìm kiếm mới nhất và ngữ cảnh cuộc trò chuyện, hãy trả lời câu hỏi một cách chi tiết, chính xác và có cấu trúc.
 
 ${conversationContext ? `NGỮ CẢNH CUỘC TRÒ CHUYỆN:\n${conversationContext}\n\n` : ""}THÔNG TIN TÌM KIẾM:
-${searchContext}
->>>>>>> b4786451
+${searchContent}
 
 CÂU HỎI HIỆN TẠI: ${userQuestion}
 
-<<<<<<< HEAD
-YÊU CẦU:
-1. Phân tích và tóm tắt thông tin từ kết quả tìm kiếm
-2. Bổ sung kiến thức chuyên sâu nếu cần thiết
-3. Trình bày theo cấu trúc rõ ràng, dễ hiểu
-4. Đưa ra kết luận hoặc khuyến nghị nếu phù hợp
-5. Trả lời bằng tiếng Việt với ngôn ngữ chuyên nghiệp
-6. KHÔNG sử dụng markdown, chỉ dùng văn bản thuần
-7. Nếu có thể, hãy trích dẫn nguồn thông tin cụ thể`
-=======
 YÊU CẦU TRẢ LỜI:
 - Phân tích và tổng hợp thông tin từ các nguồn đáng tin cậy
 - Kết hợp với ngữ cảnh cuộc trò chuyện trước đó nếu có liên quan
@@ -185,93 +90,44 @@
 - Đưa ra nhận xét hoặc phân tích sâu hơn nếu phù hợp
 - Trả lời bằng tiếng Việt với ngôn ngữ chuyên nghiệp
 - Không sử dụng ký hiệu đặc biệt hoặc markdown formatting`
->>>>>>> b4786451
     }
 
-    const processedMessages = messages.map((msg, index) => {
+    const processedMessages = messages.map((msg: any, index: number) => {
       if (index === messages.length - 1) {
-        // Replace last message with enhanced prompt
-        return {
-          ...msg,
-          content: enhancedPrompt,
-        }
+        return { ...msg, content: enhancedPrompt }
       }
       return msg
     })
 
     // Step 4: Call Gemini
     console.log("[Tavily-to-Gemini] Step 2: Calling Gemini")
-<<<<<<< HEAD
-    const geminiModel = genAI.getGenerativeModel({ 
-      model,
-      systemInstruction: "Bạn là một AI assistant chuyên nghiệp. Hãy phân tích thông tin từ kết quả tìm kiếm và cung cấp câu trả lời chi tiết, chính xác. Sử dụng văn bản thuần, không markdown, không emoji. Định dạng rõ ràng với các gạch đầu dòng và đánh số khi cần thiết."
-    })
-=======
     const geminiModel = genAI.getGenerativeModel({ model })
->>>>>>> b4786451
 
     const result = await geminiModel.generateContent({
-      contents: processedMessages.map((msg) => ({
+      contents: processedMessages.map((msg: any) => ({
         role: msg.role === "assistant" ? "model" : "user",
         parts: [{ text: typeof msg.content === "string" ? msg.content : JSON.stringify(msg.content) }],
       })),
-      generationConfig: {
-        temperature: 0.7,
-        maxOutputTokens: 2000,
-      },
+      generationConfig: { temperature: 0.7, maxOutputTokens: 2000 },
     })
 
     const response = await result.response
-<<<<<<< HEAD
-    let text = response.text()
-
-    // Post-process: Clean up markdown and special characters
-    text = text
-      .replace(/\*\*(.*?)\*\*/g, '$1') // Remove **bold**
-      .replace(/\*(.*?)\*/g, '$1') // Remove *italic*
-      .replace(/#{1,6}\s*/g, '') // Remove headers ###
-      .replace(/```[\s\S]*?```/g, '') // Remove code blocks
-      .replace(/`([^`]+)`/g, '$1') // Remove inline code
-      .replace(/\[([^\]]+)\]\([^)]+\)/g, '$1') // Remove markdown links, keep text
-      .replace(/!\[([^\]]*)\]\([^)]+\)/g, '') // Remove images
-      .replace(/^\s*[-*+]\s+/gm, '• ') // Convert markdown lists to bullet points
-      .replace(/^\s*\d+\.\s+/gm, '') // Remove numbered list markers
-      .replace(/\n{3,}/g, '\n\n') // Reduce multiple newlines to double
-      .replace(/\s+\n/g, '\n') // Remove whitespace at the end of lines
-      .trim()
+    const text = response.text()
 
     console.log("[Tavily-to-Gemini] Completed:", {
       questionLength: userQuestion.length,
       answerLength: text.length,
-      searchResults: searchResults?.results?.length || 0,
-      preview: text.substring(0, 200) + "...",
-=======
-    const text = response.text()
-
-    console.log("[Tavily-to-Gemini] Completed:", {
-      textLength: text.length,
       searchResultsCount: searchResults?.results?.length || 0,
->>>>>>> b4786451
     })
 
     return NextResponse.json({
       candidates: [
         {
-          content: {
-            parts: [{ text }],
-            role: "model",
-          },
+          content: { parts: [{ text }], role: "model" },
           finishReason: "STOP",
         },
       ],
-      choices: [
-        {
-          message: {
-            role: "assistant",
-            content: text,
-          },
-        },
-      ],
+      choices: [{ message: { role: "assistant", content: text } }],
       searchResults,
       workflow: "tavily-to-gemini",
       step1: {
@@ -296,598 +152,4 @@
       { status: 500 },
     )
   }
-}
-
-async function handleOpenAI(messages: any[], model: string, stream: boolean, files: any[]) {
-  if (!OPENAI_API_KEY) {
-    return NextResponse.json({ error: "OpenAI API key not configured" }, { status: 500 })
-  }
-
-  // Process files for OpenAI (supports images, not PDFs directly)
-  const processedMessages = await processMessagesForOpenAI(messages, files)
-
-  const requestBody = {
-    model,
-    messages: processedMessages,
-    stream,
-    temperature: 0.7,
-    max_tokens: 2000,
-  }
-
-  console.log("Sending request to OpenAI:", {
-    model,
-    messagesCount: processedMessages.length,
-    filesCount: files.length,
-  })
-
-  try {
-    const response = await fetch(`${OPENAI_BASE_URL}/chat/completions`, {
-      method: "POST",
-      headers: {
-        Authorization: `Bearer ${OPENAI_API_KEY}`,
-        "Content-Type": "application/json",
-      },
-      body: JSON.stringify(requestBody),
-    })
-
-    if (!response.ok) {
-      const errorData = await response.json().catch(() => ({}))
-      console.error("OpenAI API error:", errorData)
-
-      if (errorData.error?.code === "insufficient_quota") {
-        return NextResponse.json(
-          {
-            error: "OpenAI quota exceeded. Please check your billing or try using Gemini instead.",
-            errorType: "quota_exceeded",
-            fallbackSuggestion: "gemini",
-          },
-          { status: 402 },
-        )
-      }
-
-      if (errorData.error?.code === "invalid_api_key") {
-        return NextResponse.json(
-          {
-            error: "Invalid OpenAI API key. Please check your configuration.",
-            errorType: "invalid_key",
-          },
-          { status: 401 },
-        )
-      }
-
-      return NextResponse.json(
-        {
-          error: errorData.error?.message || "Failed to get response from OpenAI",
-          errorType: "api_error",
-        },
-        { status: response.status },
-      )
-    }
-
-    if (stream) {
-      return new Response(response.body, {
-        headers: {
-          "Content-Type": "text/event-stream",
-          "Cache-Control": "no-cache",
-          Connection: "keep-alive",
-        },
-      })
-    } else {
-      const data = await response.json()
-      return NextResponse.json(data)
-    }
-  } catch (error) {
-    console.error("OpenAI request failed:", error)
-    return NextResponse.json(
-      {
-        error: "Network error when calling OpenAI API",
-        errorType: "network_error",
-      },
-      { status: 500 },
-    )
-  }
-}
-
-async function handleGoogle(messages: any[], model: string, stream: boolean, files: any[]) {
-  if (!GOOGLE_API_KEY || !genAI) {
-    return NextResponse.json({ error: "Google API key not configured" }, { status: 500 })
-  }
-
-  try {
-    console.log("messages 👉", messages, files)
-    const uploadedFiles = await uploadFilesToGeminiSDK(files)
-
-    const { processedContents, prompts } = await processMessagesForGoogleSDK(messages, files, uploadedFiles)
-
-    console.log("Sending request to Google Gemini SDK:", {
-      model,
-      contentsCount: processedContents.length,
-      filesCount: files.length,
-      uploadedFilesCount: uploadedFiles.length,
-      conversationLength: messages.length,
-    })
-
-    // 1. Khai báo công cụ bạn muốn sử dụng
-    const tools = [
-      {
-        googleSearchRetrieval: {}, // Cú pháp cho Google Search trong Node.js/JS
-      },
-    ]
-
-    const geminiModel = genAI.getGenerativeModel({ model })
-
-    const result = await geminiModel.generateContent({
-      contents: processedContents,
-      generationConfig: {
-        temperature: 0.7,
-        maxOutputTokens: 1000,
-      },
-    })
-
-    const response = await result.response
-    const text = response.text()
-
-    console.log("Google Gemini SDK response received:", {
-      textLength: text.length,
-      textPreview: text.substring(0, 200) + "...",
-    })
-
-    return NextResponse.json({
-      candidates: [
-        {
-          content: {
-            parts: [{ text }],
-            role: "model",
-          },
-          finishReason: "STOP",
-        },
-      ],
-      usageMetadata: response.usageMetadata,
-      // Keep compatibility with frontend
-      choices: [
-        {
-          message: {
-            role: "assistant",
-            content: text,
-          },
-        },
-      ],
-      prompts,
-    })
-  } catch (error: any) {
-    console.error("Google GenAI SDK error:", error)
-
-    if (error?.message?.includes("API key")) {
-      return NextResponse.json(
-        {
-          error: "Invalid Google API key. Please check your configuration.",
-          errorType: "invalid_key",
-        },
-        { status: 401 },
-      )
-    }
-
-    if (error?.message?.includes("quota") || error?.message?.includes("limit")) {
-      return NextResponse.json(
-        {
-          error: "Google API quota exceeded. Please try again later.",
-          errorType: "quota_exceeded",
-        },
-        { status: 429 },
-      )
-    }
-
-    return NextResponse.json(
-      {
-        error: error?.message || "Failed to get response from Google Gemini",
-        errorType: "api_error",
-      },
-      { status: 500 },
-    )
-  }
-}
-
-async function uploadFilesToGeminiSDK(files: any[]) {
-  if (!genAI) return []
-
-  const uploadedFiles = []
-
-  for (const file of files) {
-    // Upload Office files and PDFs via Files API
-    const needsUpload = [
-      "application/vnd.openxmlformats-officedocument.wordprocessingml.document", // .docx
-      "application/msword", // .doc
-      "application/vnd.openxmlformats-officedocument.spreadsheetml.sheet", // .xlsx
-      "application/vnd.ms-excel", // .xls
-      "application/vnd.openxmlformats-officedocument.presentationml.presentation", // .pptx
-      "application/pdf", // PDF files
-    ].includes(file.type)
-
-    if (needsUpload) {
-      try {
-        console.log(`Uploading ${file.name} to Gemini Files API using SDK...`)
-
-        const buffer = Buffer.from(file.data, "base64")
-
-        // @ts-ignore - files API may not be typed in all SDK versions
-        const uploadResult = await (genAI as any).files.upload({
-          file: buffer,
-          mimeType: file.type,
-          displayName: file.name,
-        })
-
-        console.log(`Successfully uploaded ${file.name}:`, {
-          uri: uploadResult.file.uri,
-          name: uploadResult.file.name,
-          mimeType: uploadResult.file.mimeType,
-        })
-
-        uploadedFiles.push({
-          originalFile: file,
-          fileUri: uploadResult.file.uri,
-          name: uploadResult.file.name,
-          mimeType: uploadResult.file.mimeType,
-        })
-      } catch (error) {
-        console.error(`Error uploading ${file.name}:`, error)
-      }
-    }
-  }
-
-  return uploadedFiles
-}
-
-// --- Reusable: chuẩn hoá + thêm/sửa message + upload & attach files ---
-async function prepareMessagesForGemini(
-  messages: any[],
-  files: any[],
-  {
-    systemPrompt,
-    replaceLastUser,
-    attachFiles = true,
-    inlineFallback = true,
-  }: {
-    systemPrompt?: string // sẽ trả ra qua field systemInstruction (KHÔNG thêm vào contents)
-    replaceLastUser?: string
-    attachFiles?: boolean
-    inlineFallback?: boolean
-  } = {},
-) {
-  const normalizeMessage = (msg: any) => {
-    // Loại bỏ mọi message role=system trong contents để tránh 400
-    if (msg?.role === "system") return null
-
-    if (msg?.parts && Array.isArray(msg.parts)) return msg
-
-    if (typeof msg?.content === "string") {
-      return { role: msg.role, parts: [{ text: msg.content }] }
-    }
-
-    if (Array.isArray(msg?.content)) {
-      const parts = msg.content
-        .map((c: any) => {
-          if (c?.type === "text" && typeof c.text === "string") return { text: c.text }
-          if (c?.inlineData?.data && c?.inlineData?.mimeType)
-            return {
-              inlineData: {
-                data: c.inlineData.data,
-                mimeType: c.inlineData.mimeType,
-              },
-            }
-          if (c?.fileData?.fileUri && c?.fileData?.mimeType)
-            return {
-              fileData: {
-                fileUri: c.fileData.fileUri,
-                mimeType: c.fileData.mimeType,
-              },
-            }
-          return null
-        })
-        .filter(Boolean)
-      return { role: msg.role, parts }
-    }
-
-    return { role: msg.role, parts: [] }
-  }
-
-  // 1) Normalize & loại system khỏi contents
-  const arr = (messages || []).map(normalizeMessage).filter(Boolean)
-
-  // 2) Optional: replace last user
-  if (replaceLastUser) {
-    for (let i = arr.length - 1; i >= 0; i--) {
-      if (arr[i].role === "user") {
-        arr[i] = { ...arr[i], parts: [{ text: replaceLastUser }] }
-        break
-      }
-    }
-  }
-
-  // 3) Upload & attach files vào last user
-  let uploadedFiles: any[] = []
-  let fileParts: any[] = []
-  if (attachFiles && files?.length) {
-    try {
-      uploadedFiles = await uploadFilesToGeminiSDK(files)
-      if (uploadedFiles?.length) {
-        fileParts = uploadedFiles
-          .map((f: any) => {
-            const uri = f?.fileUri || f?.uri || f?.name // "files/xxx" cũng OK
-            const mime = f?.mimeType
-            if (!uri || !mime) return null
-            return { fileData: { fileUri: uri, mimeType: mime } }
-          })
-          .filter(Boolean)
-      }
-    } catch (e) {
-      console.error("prepareMessagesForGemini: upload error, fallback inline if enabled", e)
-    }
-
-    if (!fileParts.length && inlineFallback) {
-      const inlineParts = []
-      for (const orig of files) {
-        try {
-          const mimeType = orig.type || orig.mimeType || "application/octet-stream"
-          if (orig?.arrayBuffer) {
-            const ab = await orig.arrayBuffer()
-            inlineParts.push({
-              inlineData: {
-                mimeType,
-                data: Buffer.from(ab as any).toString("base64"),
-              },
-            })
-          } else if (orig?.buffer) {
-            inlineParts.push({
-              inlineData: {
-                mimeType,
-                data: Buffer.from(orig.buffer).toString("base64"),
-              },
-            })
-          } else if (orig?.path) {
-            const { readFileSync } = await import("node:fs")
-            inlineParts.push({
-              inlineData: {
-                mimeType,
-                data: readFileSync(orig.path).toString("base64"),
-              },
-            })
-          }
-        } catch (e) {
-          console.error("prepareMessagesForGemini: inline fallback failed", e)
-        }
-      }
-      fileParts = inlineParts
-    }
-
-    if (fileParts.length) {
-      for (let i = arr.length - 1; i >= 0; i--) {
-        if (arr[i].role === "user") {
-          arr[i] = {
-            ...arr[i],
-            parts: [...(arr[i].parts || []), ...fileParts],
-          }
-          break
-        }
-      }
-    }
-  }
-
-  // 4) Trả contents + systemInstruction (KHÔNG thêm system vào contents)
-  const contents = arr.map((m) => ({ role: m.role, parts: m.parts }))
-
-  return {
-    contents,
-    systemInstruction: systemPrompt || undefined, // dùng ở bước getGenerativeModel hoặc generateContent
-    uploadedFiles,
-    attachedPartsCount: fileParts.length,
-  }
-}
-
-async function processMessagesForOpenAI(messages: any[], files: any[]) {
-  const processedMessages = [...messages]
-
-  // Add files to the last user message for OpenAI
-  if (files.length > 0 && processedMessages.length > 0) {
-    const lastMessage = processedMessages[processedMessages.length - 1]
-    if (lastMessage.role === "user") {
-      // Convert content to array format if it's a string
-      if (typeof lastMessage.content === "string") {
-        lastMessage.content = [
-          {
-            type: "text",
-            text: lastMessage.content,
-          },
-        ]
-      }
-
-      // Add supported files (images only for OpenAI)
-      files.forEach((file: any) => {
-        if (file.type.startsWith("image/")) {
-          lastMessage.content.push({
-            type: "image_url",
-            image_url: {
-              url: `data:${file.type};base64,${file.data}`,
-            },
-          })
-        } else if (file.type === "application/pdf") {
-          // For PDFs, add a text note since OpenAI doesn't support direct PDF processing
-          lastMessage.content.push({
-            type: "text",
-            text: `[PDF File: ${file.name} - Note: OpenAI cannot directly process PDF files. Please extract text content manually.]`,
-          })
-        }
-      })
-    }
-  }
-
-  return processedMessages
-}
-
-const CONTENT_SYSTEM: string = `
-Bạn là Chatbot ORS. Nhiệm vụ: nhận câu hỏi của user, sinh ra prompt đơn giản cho Gemini.
-LUỒNG XỬ LÝ:
-User hỏi → Bạn tạo prompt → Prompt gửi cho Gemini → Gemini trả lời
-QUY TẮC SINH PROMPT:
-
-1. Nếu user chỉ chào hỏi (hi, hello, xin chào) → Trả lời: "Xin chào! Tôi có thể giúp gì cho bạn?"
-
-2. Nếu user hỏi thông tin → Sinh prompt theo mẫu này:
-"Trả lời câu hỏi: [câu hỏi user]
-
-Yêu cầu:
-- Không dùng ký hiệu đặc biệt, không markdown
-- Có số liệu báo cáo nếu có
-- Hiển thị ý chính đúng trọng tâm, ví dụ: đánh số 1. 2. 3.
-- Mỗi ý: 1 câu tóm tắt + 1-2 câu giải thích
-- Nếu có chỉ dẫn nguồn, số liệu thì Cuối mỗi ý ghi nguồn: <br /><strong>Nguồn:</strong> <a href='[link]' target='_blank'>[tên]</a>
-Không có nguồn thì không ghi.
-- Viết bằng tiếng Việt"
-
-CHÚ Ý:
-- [chủ đề] = thay bằng lĩnh vực phù hợp (tài chính, giáo dục, y tế, ngân hàng...)
-- [câu hỏi user] = copy y nguyên câu hỏi của user
-- Chỉ xuất prompt, không giải thích gì thêm
-`
-
-/**
- * @param contentText
- * @returns
- */
-async function convertToPromptChatGPT(contentText: string): Promise<string> {
-  const systemWithQuestion = CONTENT_SYSTEM.replace("{user_question}", contentText.trim())
-  const promptGenerationMessages = [
-    {
-      role: "system",
-      content: systemWithQuestion,
-    },
-    { role: "user", content: contentText },
-  ]
-
-  const chatgptResponse = await fetch(`${OPENAI_BASE_URL}/chat/completions`, {
-    method: "POST",
-    headers: {
-      Authorization: `Bearer ${OPENAI_API_KEY}`,
-      "Content-Type": "application/json",
-    },
-    body: JSON.stringify({
-      model: "gpt-4o-mini",
-      messages: promptGenerationMessages,
-      temperature: 0, // ít “sáng tác”
-      top_p: 0, // chặt chẽ hơn
-      max_tokens: 400,
-    }),
-  })
-
-  if (!chatgptResponse.ok) {
-    const err = await chatgptResponse.json().catch(() => ({}))
-    console.error("❌ ChatGPT API error:", err)
-    return contentText
-  }
-
-  const chatgptData = await chatgptResponse.json()
-  const optimizedPrompt = String(chatgptData?.choices?.[0]?.message?.content || contentText)
-
-  console.log("Prompt from ChatGPT ✨:", optimizedPrompt)
-  return optimizedPrompt
-}
-
-async function processMessagesForGoogleSDK(messages: any[], files: any[], uploadedFiles: any[] = []) {
-  const processedContents = []
-  const prompts = []
-
-  for (const message of messages) {
-    const role = message.role === "assistant" ? "model" : "user"
-    const parts = []
-
-    // Add text content
-    if (typeof message.content === "string") {
-      console.log("Processing message content (string):", {
-        role,
-        contentLength: message.content.length,
-      })
-      const contentText = await convertToPromptChatGPT(message.content)
-      parts.push({ text: contentText })
-      prompts.push({
-        input: { system: CONTENT_SYSTEM, user: message.content },
-        output: contentText,
-      })
-    } else if (Array.isArray(message.content)) {
-      console.log("Processing message content (array):", {
-        role,
-        contentItems: message.content.length,
-        contentTypes: (message.content as any[]).map((c: any) => c.type),
-      })
-
-      message.content.forEach(async (content: any) => {
-        // prompts.push({ input: null, output: null });
-        if (content.type === "text") {
-          // Convert to prompt
-          // const contentText = await convertToPromptChatGPT(content.text);
-          parts.push({ text: content.text })
-        } else if (content.type === "image_url" && content.image_url?.url) {
-          // Extract mime type and base64 data from data URL
-          const dataUrl = content.image_url.url
-          const matches = (dataUrl as string).match(/^data:([^;]+);base64,(.+)$/)
-
-          if (matches) {
-            const [, mimeType, base64Data] = matches
-            console.log("Adding image part:", { mimeType })
-            ;(parts as any).push({
-              inlineData: {
-                mimeType: mimeType,
-                data: base64Data,
-              },
-            })
-          }
-        }
-      })
-    }
-
-    if (parts.length > 0) {
-      processedContents.push({
-        role,
-        parts,
-      })
-    }
-  }
-
-  if (uploadedFiles.length > 0 && processedContents.length > 0) {
-    const lastContent = processedContents[processedContents.length - 1]
-    if (lastContent.role === "user") {
-      uploadedFiles.forEach((uploadedFile: any) => {
-        console.log("Adding uploaded file part:", {
-          name: uploadedFile.name,
-          uri: uploadedFile.fileUri,
-          mimeType: uploadedFile.mimeType,
-        })
-        ;(lastContent.parts as any).push({
-          fileData: {
-            mimeType: uploadedFile.mimeType,
-            fileUri: uploadedFile.fileUri,
-          },
-        })
-      })
-    }
-  }
-
-  // Add inline images (not uploaded files)
-  if (files.length > 0 && processedContents.length > 0) {
-    const lastContent = processedContents[processedContents.length - 1]
-    if (lastContent.role === "user") {
-      files.forEach((file: any) => {
-        // Only use inlineData for images (Office files are uploaded)
-        if (file.type.startsWith("image/")) {
-          console.log("Adding inline image:", { type: file.type })
-          ;(lastContent.parts as any).push({
-            inlineData: {
-              mimeType: file.type,
-              data: file.data,
-            },
-          })
-        }
-      })
-    }
-  }
-
-  return { processedContents, prompts }
 }